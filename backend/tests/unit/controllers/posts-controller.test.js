--- conflicted
+++ resolved
@@ -17,33 +17,6 @@
   default: jest.fn(),
 }));
 
-<<<<<<< HEAD
-=======
-const res = {
-  json: jest.fn(),
-  status: jest.fn().mockReturnThis(),
-};
-
-const createPostObject = (options = {}) => {
-  return {
-    title: options.title || 'Test Post',
-    authorName: options.authorName || 'Test Author',
-    imageLink: options.imageLink || 'https://www.forTestingPurposeOnly/my-image.webp',
-    categories: options.categories || [validCategories[0]],
-    description: options.description || 'This is a test post.',
-    isFeaturedPost: options.isFeaturedPost || false,
-    ...options,
-  };
-};
-
-const createRequestObject = (options = {}) => {
-  return {
-    body: options.body || {},
-    params: options.params || {},
-  };
-};
-
->>>>>>> 771bd041
 describe('createPostHandler', () => {
   it('Post creation: Success - All fields are valid', async () => {
     const postObject = createPostObject();
